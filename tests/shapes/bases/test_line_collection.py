"""Test line_collection module."""

import itertools
import re

import pytest

from data_morph.shapes.bases.line_collection import LineCollection


@pytest.mark.lines
@pytest.mark.shapes
class TestLineCollection:
    """Test the LineCollection class."""

    @pytest.fixture(scope='class')
    def line_collection(self):
        """An instance of LineCollection."""
        return LineCollection(
            [[0, 0], [0, 1]],
            [[1, 0], [1, 1]],
            [[10.5, 11.5], [11, 10]],
        )

    def test_distance_zero(self, line_collection):
        """Test the distance() method on points on lines in the collection."""
        for point in itertools.chain(*line_collection.lines):
            assert line_collection.distance(*point) == 0

    @pytest.mark.parametrize(
        ['point', 'expected_distance'], [[(-1, 0), 1], [(-1, -1), 1.414214]], ids=str
    )
    def test_distance_nonzero(self, line_collection, point, expected_distance):
        """Test the distance() method on points not on lines in the collection."""
        assert pytest.approx(line_collection.distance(*point)) == expected_distance

<<<<<<< HEAD
=======
    @pytest.mark.parametrize('line', [[(0, 0), (0, 0)], [(-1, -1), (-1, -1)]], ids=str)
    def test_line_as_point(self, line):
        """Test LineCollection raises a ValueError for small line magnitudes."""
        with pytest.raises(ValueError):
            LineCollection(line)

>>>>>>> c16e3dc9
    def test_repr(self, line_collection):
        """Test that the __repr__() method is working."""
        assert (
            re.match(
                r"""<LineCollection>\n  lines=\n {8}array\(\[\[\d+""",
                repr(line_collection),
            )
            is not None
        )<|MERGE_RESOLUTION|>--- conflicted
+++ resolved
@@ -34,15 +34,12 @@
         """Test the distance() method on points not on lines in the collection."""
         assert pytest.approx(line_collection.distance(*point)) == expected_distance
 
-<<<<<<< HEAD
-=======
     @pytest.mark.parametrize('line', [[(0, 0), (0, 0)], [(-1, -1), (-1, -1)]], ids=str)
     def test_line_as_point(self, line):
         """Test LineCollection raises a ValueError for small line magnitudes."""
         with pytest.raises(ValueError):
             LineCollection(line)
 
->>>>>>> c16e3dc9
     def test_repr(self, line_collection):
         """Test that the __repr__() method is working."""
         assert (
