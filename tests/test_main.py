"""Test the __main__ module."""

import pytest

from data_morph import __main__
from data_morph.data.dataset import Dataset


def test_main_bad_shape():
    """Test that invalid target shapes raise a ValueError."""
    with pytest.raises(ValueError, match='No valid target shapes were provided.'):
        __main__.main(['dino', '--target-shape=does-not-exist'])


@pytest.mark.bad_input_to_argparse
@pytest.mark.parametrize(
    ['decimals', 'reason'],
    [
        (-1, 'invalid choice'),
        (0.5, 'invalid int value'),
        (10, 'invalid choice'),
        ('s', 'invalid int value'),
    ],
)
def test_main_bad_input_decimals(decimals, reason, capsys):
    """Test that invalid input for decimals is handled correctly."""
    with pytest.raises(SystemExit):
        __main__.main(['dino', f'--decimals={decimals}'])
    assert f'error: argument --decimals: {reason}:' in capsys.readouterr().err


@pytest.mark.bad_input_to_argparse
@pytest.mark.parametrize(
    ['shake', 'reason'],
    [
        ('--', 'expected one argument'),
        ('s', 'invalid float value'),
    ],
)
def test_main_bad_input_shake(shake, reason, capsys):
    """Test that invalid input for shake is handled correctly."""
    with pytest.raises(SystemExit):
        __main__.main(['--shake', shake, 'dino'])
    assert f'error: argument --shake: {reason}' in capsys.readouterr().err


@pytest.mark.bad_input_to_argparse
@pytest.mark.parametrize('value', [True, False, 0.1, 's'])
@pytest.mark.parametrize('field', ['iterations', 'freeze', 'seed'])
def test_main_bad_input_integers(field, value, capsys):
    """Test that invalid input for integers is handled correctly."""
    with pytest.raises(SystemExit):
        __main__.main(['dino', f'--{field}={value}'])
    assert f'error: argument --{field}: invalid int value:' in capsys.readouterr().err


@pytest.mark.bad_input_to_argparse
@pytest.mark.parametrize('value', [1, 0, 's', -1, 0.5, True, False])
@pytest.mark.parametrize(
    'field', ['ramp-in', 'ramp-out', 'forward-only', 'keep-frames']
)
def test_main_bad_input_boolean(field, value, capsys):
    """Test that invalid input for Boolean switches are handled correctly."""
    with pytest.raises(SystemExit):
        __main__.main(['dino', f'--{field}={value}'])
    assert (
        f'error: argument --{field}: ignored explicit argument'
        in capsys.readouterr().err
    )


@pytest.mark.bad_input_to_argparse
@pytest.mark.parametrize(
    ['bounds', 'reason'],
    [
        (['-1'], 'expected 2 arguments'),
        (['10', 's'], 'invalid float value'),
    ],
)
def test_main_bad_input_bounds(bounds, reason, capsys):
    """Test that invalid input for bounds is handled correctly."""
    with pytest.raises(SystemExit):
        __main__.main(['--bounds', *bounds, '--', 'dino'])
    assert f'error: argument --bounds: {reason}' in capsys.readouterr().err


@pytest.mark.bad_input_to_argparse
@pytest.mark.parametrize(
    ['bounds', 'reason'],
    [
        (['-1'], 'expected 4 arguments'),
        (['10', '90', '300', 's'], 'invalid float value'),
    ],
)
def test_main_bad_input_xy_bounds(bounds, reason, capsys):
    """Test that invalid input for xy_bounds is handled correctly."""
    with pytest.raises(SystemExit):
        __main__.main(['--xy-bounds', *bounds, '--', 'dino'])
    assert f'error: argument --xy-bounds: {reason}' in capsys.readouterr().err


def test_main_mutually_exclusive_bounds(capsys):
    """Test that bounds options are mutually exclusive."""
    with pytest.raises(SystemExit):
        __main__.main(
            [
                '--bounds',
                '10',
                '90',
                '--xy-bounds',
                '10',
                '90',
                '300',
                '380',
                '--',
                'dino',
            ]
        )
    assert (
        'error: argument --xy-bounds: not allowed with argument --bounds'
        in capsys.readouterr().err
    )


@pytest.mark.parametrize(
    ['start_shape', 'bounds'],
    [['dino', [10, 100]], ['dino', [10, 100, 200, 290]], ['dino', None]],
)
def test_main_dataloader(start_shape, bounds, mocker):
    """Check that the DataLoader is being used correctly."""

    if bounds is None or len(bounds) == 2:
        arg = '--bounds'
        x_bounds = y_bounds = bounds
    else:
        arg = '--xy-bounds'
        x_bounds = bounds[:2]
        y_bounds = bounds[2:]
    bound_args = [arg, *[str(value) for value in bounds]] if bounds else []

    load = mocker.patch.object(__main__.DataLoader, 'load_dataset', autospec=True)
    _ = mocker.patch.object(__main__.DataMorpher, 'morph')
    argv = [
        start_shape,
        '--target-shape=circle',
        *bound_args,
    ]
    __main__.main([arg for arg in argv if arg])
    load.assert_called_once_with(start_shape, x_bounds=x_bounds, y_bounds=y_bounds)


@pytest.mark.parametrize('flag', [True, False])
def test_main_one_shape(flag, mocker, tmp_path):
    """Check that the proper values are passed to morph a single shape."""
    init_args = {
        'decimals': 3 if flag else None,
        'seed': 1,
        'output_dir': str(tmp_path),
        'write_data': flag,
        'keep_frames': flag,
        'forward_only_animation': flag,
        'num_frames': 100,
        'in_notebook': False,
    }
    morph_args = {
        'start_shape_name': 'dino',
        'target_shape': 'circle',
        'min_shake': 0.5 if flag else None,
        'iterations': 1000,
        'freeze': 3 if flag else None,
        'ramp_in': flag,
        'ramp_out': flag,
    }

    morpher_init = mocker.patch.object(__main__.DataMorpher, '__init__', autospec=True)
    morpher_init.return_value = None
    morph_mock = mocker.patch.object(__main__.DataMorpher, 'morph', autospec=True)

    argv = [
        morph_args['start_shape_name'],
        f'--target-shape={morph_args["target_shape"]}',
        f'--iterations={morph_args["iterations"]}',
        f'--decimals={init_args["decimals"]}' if init_args['decimals'] else '',
        f'--seed={init_args["seed"]}',
        f'--output-dir={init_args["output_dir"]}',
        '--write-data' if init_args['write_data'] else '',
        '--keep-frames' if init_args['keep_frames'] else '',
        '--forward-only' if init_args['forward_only_animation'] else '',
        f'--shake={morph_args["min_shake"]}' if morph_args['min_shake'] else '',
        f'--freeze={morph_args["freeze"]}' if morph_args['freeze'] else '',
        '--ramp-in' if morph_args['ramp_in'] else '',
        '--ramp-out' if morph_args['ramp_out'] else '',
    ]
    __main__.main([arg for arg in argv if arg])

    morpher_init.assert_called_once()
    for arg, value in init_args.items():
        if arg == 'decimals' and value is None:
            value = __main__.ARG_DEFAULTS[arg]
        assert morpher_init.call_args.kwargs[arg] == value

    morph_mock.assert_called_once()
    for arg, value in morph_mock.call_args.kwargs.items():
        if arg == 'target_shape':
            assert str(value) == morph_args['target_shape']
        elif arg == 'start_shape':
            assert isinstance(value, Dataset)
            assert value.name == morph_args['start_shape_name']
        elif arg in ['freeze_for', 'min_shake']:
            arg = 'freeze' if arg == 'freeze_for' else arg
            assert value == (morph_args[arg] or __main__.ARG_DEFAULTS[arg])
        else:
            assert value == morph_args[arg]


@pytest.mark.parametrize(
    ['target_shape', 'patched_options'],
    [
        (['star', 'bullseye'], None),
        (None, ['dots', 'x']),
    ],
    ids=['two shapes', 'all shapes'],
)
def test_main_multiple_shapes(
    target_shape, patched_options, monkeypatch, mocker, capsys
):
    """Check that multiple morphing is working."""
    start_shape_name = 'dino'

    if patched_options:
        monkeypatch.setattr(
            __main__.ShapeFactory,
            'AVAILABLE_SHAPES',
            patched_options,
        )

    shapes = target_shape or patched_options

    morph_noop = mocker.patch.object(__main__.DataMorpher, 'morph', autospec=True)
    __main__.main(
        [start_shape_name, *(['--target-shape', *target_shape] if target_shape else [])]
    )
    assert morph_noop.call_count == len(shapes)
    assert (
        ''.join(
            [f'Morphing shape {i + 1} of {len(shapes)}\n' for i in range(len(shapes))]
        )
        == capsys.readouterr().err
    )
    patterns_run = [
<<<<<<< HEAD
        str(kwargs['target_shape']) for (_, kwargs) in morph_noop.call_args_list
=======
        str(kwargs['target_shape']) for _, kwargs in morph_noop.call_args_list
>>>>>>> 02016326
    ]
    assert set(shapes).difference(patterns_run) == set()<|MERGE_RESOLUTION|>--- conflicted
+++ resolved
@@ -248,10 +248,6 @@
         == capsys.readouterr().err
     )
     patterns_run = [
-<<<<<<< HEAD
-        str(kwargs['target_shape']) for (_, kwargs) in morph_noop.call_args_list
-=======
         str(kwargs['target_shape']) for _, kwargs in morph_noop.call_args_list
->>>>>>> 02016326
     ]
     assert set(shapes).difference(patterns_run) == set()