--- conflicted
+++ resolved
@@ -99,11 +99,7 @@
     ['shape', 'expected'],
     [
         ['new_shape', '<NewShape>'],
-<<<<<<< HEAD
         ['dots', '<DotsGrid of 9 points>'],
-=======
-        ['dots', '<DotsGrid of 9 points'],
->>>>>>> 02016326
         [
             'x',
             (
