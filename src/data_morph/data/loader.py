"""Load data for morphing."""

from importlib.resources import files
from numbers import Number
from pathlib import Path
from typing import Iterable

import pandas as pd

from .. import MAIN_DIR
from .dataset import Dataset


class DataLoader:
    """Class for loading datasets for morphing."""

    _DATA_PATH: str = 'data/starter_shapes/'
    _DATASETS: dict = {
        'cat': 'cat.csv',
        'dino': 'dino.csv',
<<<<<<< HEAD
        'music': 'music.csv',
=======
        'dog': 'dog.csv',
>>>>>>> a7979502
        'panda': 'panda.csv',
        'sheep': 'sheep.csv',
    }
    AVAILABLE_DATASETS = list(_DATASETS.keys())

    def __init__(self) -> None:
        raise NotImplementedError

    @classmethod
    def load_dataset(
        cls,
        dataset: str,
        x_bounds: Iterable[Number] = None,
        y_bounds: Iterable[Number] = None,
    ) -> Dataset:
        """
        Load dataset.

        Parameters
        ----------
        dataset : str
            Either one of :attr:`AVAILABLE_DATASETS` or a path to a
            CSV file containing two columns: x and y.
        x_bounds, y_bounds : Iterable[Number], optional
            An iterable of min/max bounds for normalization.

        Returns
        -------
        Dataset
            The starting dataset for morphing.
        """
        try:
            filepath = files(MAIN_DIR).joinpath(
                Path(cls._DATA_PATH) / cls._DATASETS[dataset]
            )
            name = dataset
            df = pd.read_csv(filepath)
        except KeyError:
            try:
                name = Path(dataset).stem
                df = pd.read_csv(dataset)
            except FileNotFoundError:
                raise ValueError(
                    f'Unknown dataset "{dataset}". '
                    'Provide a valid path to a CSV dataset or use one of '
                    f'the included datasets: {", ".join(cls.AVAILABLE_DATASETS)}.'
                )
        return Dataset(name=name, df=df, x_bounds=x_bounds, y_bounds=y_bounds)<|MERGE_RESOLUTION|>--- conflicted
+++ resolved
@@ -18,11 +18,8 @@
     _DATASETS: dict = {
         'cat': 'cat.csv',
         'dino': 'dino.csv',
-<<<<<<< HEAD
+        'dog': 'dog.csv',
         'music': 'music.csv',
-=======
-        'dog': 'dog.csv',
->>>>>>> a7979502
         'panda': 'panda.csv',
         'sheep': 'sheep.csv',
     }
