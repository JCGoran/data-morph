--- conflicted
+++ resolved
@@ -5,10 +5,6 @@
 from functools import partial
 from numbers import Number
 from pathlib import Path
-<<<<<<< HEAD
-from typing import MutableSequence, Optional, Union
-=======
->>>>>>> 5d0486b5
 
 import numpy as np
 import pandas as pd
