--- conflicted
+++ resolved
@@ -280,11 +280,7 @@
             The data to perturb.
         target_shape : Shape
             The shape to morph the data into.
-<<<<<<< HEAD
         shake : numbers.Number
-=======
-        shake : Number
->>>>>>> 02016326
             The standard deviation of random movement applied in each direction,
             sampled from a normal distribution with a mean of zero.
         allowed_dist : numbers.Number
@@ -335,12 +331,8 @@
         iterations: int = 100_000,
         max_temp: Number = 0.4,
         min_temp: Number = 0,
-<<<<<<< HEAD
-        shake: Number = 0.3,
-=======
         min_shake: Number = 0.3,
         max_shake: Number = 1,
->>>>>>> 02016326
         allowed_dist: Number = 2,
         ramp_in: bool = False,
         ramp_out: bool = False,
@@ -362,12 +354,6 @@
             The maximum temperature for simulated annealing (starting temperature).
         min_temp : numbers.Number
             The minimum temperature for simulated annealing (ending temperature).
-<<<<<<< HEAD
-        shake : numbers.Number
-            The standard deviation of random movement applied in each direction,
-            sampled from a normal distribution with a mean of zero.
-        allowed_dist : numbers.Number
-=======
         min_shake : Number
             The standard deviation of random movement applied in each direction,
             sampled from a normal distribution with a mean of zero. Value will start
@@ -377,7 +363,6 @@
             sampled from a normal distribution with a mean of zero. Value will start
             at ``max_shake`` and move toward ``min_shake``.
         allowed_dist : Number
->>>>>>> 02016326
             The farthest apart the perturbed points can be from the target shape.
         ramp_in : bool, default ``False``
             Whether to more slowly transition in the beginning.
@@ -460,9 +445,6 @@
             frame_number=0,
         )
 
-<<<<<<< HEAD
-        for i in self._looper(
-=======
         def _tweening(frame, *, min_value, max_value):  # numpydoc ignore=PR01,RT01
             """Determine the next value with tweening."""
             return (max_value - min_value) * pytweening.easeInOutQuad(
@@ -480,8 +462,7 @@
             max_value=max_shake,
         )
 
-        for i in self.looper(
->>>>>>> 02016326
+        for i in self._looper(
             iterations, leave=True, ascii=True, desc=f'{target_shape} pattern'
         ):
             perturbed_data = self._perturb(
